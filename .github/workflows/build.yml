--- conflicted
+++ resolved
@@ -9,11 +9,7 @@
     strategy:
       matrix:
         # the Node.js versions to build on
-<<<<<<< HEAD
-        node-version: [14.x, 16.x, 18.x, 19.x, 20.x]
-=======
         node-version: [16.x, 18.x, 20.x]
->>>>>>> f043a6e5
 
     steps:
       - uses: actions/checkout@v3
