{
  "displayName": "Venstar Explorer Mini (T2000) Thermostat",
  "public": true,
  "name": "homebridge-venstar-explorer-mini",
  "version": "0.0.4",
  "description": "",
  "license": "Apache-2.0",
  "repository": {
    "type": "git",
    "url": "git://github.com/beetahnator/homebridge-venstar-explorer-mini"
  },
  "bugs": {
    "url": "https://github.com/beetahnator/homebridge-venstar-explorer-mini/issues"
  },
  "engines": {
    "node": ">=14.18.1",
    "homebridge": ">=1.3.5"
  },
  "main": "dist/index.js",
  "scripts": {
    "lint": "prettier -c src/",
    "watch": "yarn run build && yarn link && nodemon",
    "build": "rimraf ./dist && tsc",
    "prepublishOnly": "yarn run lint && yarn run build"
  },
  "keywords": [
    "homebridge-plugin"
  ],
  "dependencies": {
    "@types/node-ssdp": "^4.0.1",
    "node-ssdp": "^4.0.1",
    "npm": "^8.1.2",
    "prettier": "^2.4.1",
    "request": "^2.88.2",
    "request-promise": "^4.2.6"
  },
  "devDependencies": {
<<<<<<< HEAD
    "@types/node": "^16.9.6",
    "@types/request": "^2.48.7",
    "@types/request-promise": "^4.1.48",
    "@typescript-eslint/eslint-plugin": "^4.16.1",
    "@typescript-eslint/parser": "^5.2.0",
    "eslint": "^8.1.0",
    "homebridge": "^1.3.1",
    "homebridge-config-ui-x": "^4.41.2",
    "nodemon": "^2.0.7",
=======
    "@types/node": "^16.10.9",
    "@typescript-eslint/eslint-plugin": "^5.0.0",
    "@typescript-eslint/parser": "^5.0.0",
    "eslint": "^8.0.1",
    "homebridge": "^1.3.5",
    "nodemon": "^2.0.13",
>>>>>>> 6204ff5f
    "rimraf": "^3.0.2",
    "ts-node": "^10.3.0",
    "typescript": "^4.4.4"
  }
}<|MERGE_RESOLUTION|>--- conflicted
+++ resolved
@@ -35,24 +35,12 @@
     "request-promise": "^4.2.6"
   },
   "devDependencies": {
-<<<<<<< HEAD
-    "@types/node": "^16.9.6",
-    "@types/request": "^2.48.7",
-    "@types/request-promise": "^4.1.48",
-    "@typescript-eslint/eslint-plugin": "^4.16.1",
-    "@typescript-eslint/parser": "^5.2.0",
-    "eslint": "^8.1.0",
-    "homebridge": "^1.3.1",
-    "homebridge-config-ui-x": "^4.41.2",
-    "nodemon": "^2.0.7",
-=======
     "@types/node": "^16.10.9",
     "@typescript-eslint/eslint-plugin": "^5.0.0",
     "@typescript-eslint/parser": "^5.0.0",
     "eslint": "^8.0.1",
     "homebridge": "^1.3.5",
     "nodemon": "^2.0.13",
->>>>>>> 6204ff5f
     "rimraf": "^3.0.2",
     "ts-node": "^10.3.0",
     "typescript": "^4.4.4"
